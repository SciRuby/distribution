--- conflicted
+++ resolved
@@ -1,62 +1,11 @@
 # -*- ruby -*-
-# $:.unshift(File.expand_path(File.dirname(__FILE__)+"/lib/"))
-require 'rubygems'
-<<<<<<< HEAD
-require 'bundler'
-# require 'hoe'
-# require 'distribution'
-# require 'rubyforge'
-# Hoe.plugin :compiler
-# Hoe.plugin :gem_prelude_sucks
-# Hoe.plugin :git
-# Hoe.plugin :inline
-# Hoe.plugin :racc
-# Hoe.plugin :rubyforge
-
-gemspec = eval(IO.read("distribution.gemspec"))
-
-begin
-  Bundler.setup(:default, :development)
-rescue Bundler::BundlerError => e
-  $stderr.puts e.message
-  $stderr.puts "Run `bundle install` to install missing gems"
-  exit e.status_code
-end
-
-require "rake/gempackagetask"
-Rake::GemPackageTask.new(gemspec).define
-
-desc "install the gem locally"
-task :install => [:package] do
-  sh %{gem install pkg/distribution-#{Distribution::VERSION}.gem}
-end
-
-require 'rspec/core/rake_task'
-require 'rspec/core'
-require 'rspec/core/rake_task'
-RSpec::Core::RakeTask.new(:spec) do |spec|
-  spec.pattern = FileList['spec/**/*_spec.rb']
-end
-
-# git log --pretty=format:"*%s[%cn]" v0.5.0..HEAD >> History.txt
-=======
 require 'distribution'
->>>>>>> 8d5d5e49
 desc "Open an irb session preloaded with distribution"
 task :console do
   sh "irb -rubygems -I lib -r distribution.rb"
 end
 
-<<<<<<< HEAD
-desc "Open a pry session preloaded with distribution"
-task :pry do
-  sh "pry -I lib -r distribution.rb"
-end
-
-task :default => :spec
-=======
 require 'bundler'
 Bundler::GemHelper.install_tasks
->>>>>>> 8d5d5e49
 
 # vim: syntax=ruby